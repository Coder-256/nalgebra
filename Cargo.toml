[package]
name    = "nalgebra"
<<<<<<< HEAD
version = "0.16.12"
=======
version = "0.16.13"
>>>>>>> d702bf03
authors = [ "Sébastien Crozet <developer@crozet.re>" ]

description = "Linear algebra library with transformations and statically-sized or dynamically-sized matrices."
documentation = "http://nalgebra.org/rustdoc/nalgebra/index.html"
homepage = "http://nalgebra.org"
repository = "https://github.com/rustsim/nalgebra"
readme = "README.md"
categories = [ "science" ]
keywords = [ "linear", "algebra", "matrix", "vector", "math" ]
license = "BSD-3-Clause"

[lib]
name = "nalgebra"
path = "src/lib.rs"

[features]
default         = [ "std" ]
std             = [ "matrixmultiply", "rand/std", "alga/std" ]
stdweb          = [ "rand/stdweb" ]
arbitrary       = [ "quickcheck" ]
serde-serialize = [ "serde", "serde_derive", "num-complex/serde" ]
abomonation-serialize = [ "abomonation" ]
sparse = [ ]
debug = [ ]
alloc = [ ]
io = [ "pest", "pest_derive" ]

[dependencies]
typenum        = "1.10"
generic-array  = "0.12"
rand           = { version = "0.6", default-features = false }
num-traits     = { version = "0.2", default-features = false }
num-complex    = { version = "0.2", default-features = false }
approx         = { version = "0.3", default-features = false }
alga           = { version = "0.7", default-features = false }
matrixmultiply = { version = "0.2", optional = true }
serde          = { version = "1.0", optional = true }
serde_derive   = { version = "1.0", optional = true }
abomonation    = { version = "0.7", optional = true }
mint           = { version = "0.5", optional = true }
<<<<<<< HEAD
quickcheck     = { version = "0.6", optional = true }
pest           = { version = "2.0", optional = true }
pest_derive    = { version = "2.0", optional = true }
=======
quickcheck     = { version = "0.7", optional = true }
>>>>>>> d702bf03

[dev-dependencies]
serde_json = "1.0"
rand_xorshift = "0.1"

[workspace]
members = [ "nalgebra-lapack", "nalgebra-glm" ]<|MERGE_RESOLUTION|>--- conflicted
+++ resolved
@@ -1,10 +1,6 @@
 [package]
 name    = "nalgebra"
-<<<<<<< HEAD
-version = "0.16.12"
-=======
 version = "0.16.13"
->>>>>>> d702bf03
 authors = [ "Sébastien Crozet <developer@crozet.re>" ]
 
 description = "Linear algebra library with transformations and statically-sized or dynamically-sized matrices."
@@ -45,13 +41,9 @@
 serde_derive   = { version = "1.0", optional = true }
 abomonation    = { version = "0.7", optional = true }
 mint           = { version = "0.5", optional = true }
-<<<<<<< HEAD
-quickcheck     = { version = "0.6", optional = true }
+quickcheck     = { version = "0.7", optional = true }
 pest           = { version = "2.0", optional = true }
 pest_derive    = { version = "2.0", optional = true }
-=======
-quickcheck     = { version = "0.7", optional = true }
->>>>>>> d702bf03
 
 [dev-dependencies]
 serde_json = "1.0"
